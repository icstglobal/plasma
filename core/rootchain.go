--- conflicted
+++ resolved
@@ -21,31 +21,16 @@
 	"github.com/icstglobal/go-icst/chain/eth"
 	"github.com/icstglobal/plasma/core/types"
 
-	"github.com/spf13/viper"
 	"reflect"
 	"time"
+
+	"github.com/spf13/viper"
 )
 
 const (
-<<<<<<< HEAD
-	DepositEventName        = "Deposit"
-	ExitedStartEventName    = "ExistedStart"
-	BlockSubmittedEventName = "BlockSubmitted"
-	SubmitBlockMethodName   = "submitBlock"
-)
-
-type RootChain struct {
-	chain  chain.Chain
-	sub    map[string]func(event *chain.ContractEvent) error // map topic0 to name
-	abiStr string
-	cxAddr string
-	txsCh  chan types.Transactions
-
-	blockSubmiittedEventHandler BlockSubmiittedEventHandler
-	depositEventHandler         DepositEventHandler
-=======
 	DepositEventName         = "Deposit"
 	ExitedStartEventName     = "ExistedStart"
+	BlockSubmittedEventName  = "BlockSubmitted"
 	SubmitBlockMethodName    = "submitBlock"
 	FromBlockKey             = "RootChain.FromBlock"
 	CurrentBlockEventDataKey = "RootChain.CurrentBlockEventData"
@@ -53,12 +38,15 @@
 
 type RootChain struct {
 	chain     chain.Chain
-	sub       map[string]func(event *chain.ContractEvent) // map topic0 to name
+	sub       map[string]func(event *chain.ContractEvent) error // map topic0 to name
 	abiStr    string
 	cxAddr    string
 	txsCh     chan types.Transactions
+	fromBlock int64
 	chainDb   store.Database // Block chain database
-	fromBlock int64
+
+	blockSubmiittedEventHandler BlockSubmiittedEventHandler
+	depositEventHandler         DepositEventHandler
 }
 
 type CurrentBlockEventData struct {
@@ -88,7 +76,6 @@
 		return
 	}
 	self.hashList = [][]byte{}
->>>>>>> f0d68f12
 }
 
 type DepositEvent struct {
@@ -107,13 +94,9 @@
 }
 
 // chain
-<<<<<<< HEAD
-func NewRootChain(url string, abiStr string, cxAddr string) (*RootChain, error) {
-=======
 func NewRootChain(url string, abiStr string, cxAddr string, chainDb store.Database) (*RootChain, error) {
 
 	fromBlock := viper.GetInt64("rootchain.fromBlock")
->>>>>>> f0d68f12
 	client, err := ethclient.Dial(url)
 	if err != nil {
 		return nil, fmt.Errorf("failed to connect eth rpc endpoint {%v}, err is:%v", url, err)
@@ -122,19 +105,12 @@
 	blc := eth.NewChainEthereum(client)
 	chain.Set(chain.Eth, blc)
 	rc := &RootChain{
-<<<<<<< HEAD
-		chain:  blc,
-		sub:    make(map[string]func(event *chain.ContractEvent) error),
-		abiStr: abiStr,
-		cxAddr: cxAddr,
-=======
 		chain:     blc,
-		sub:       make(map[string]func(event *chain.ContractEvent)),
+		sub:       make(map[string]func(event *chain.ContractEvent) error),
 		abiStr:    abiStr,
 		cxAddr:    cxAddr,
 		chainDb:   chainDb,
 		fromBlock: fromBlock,
->>>>>>> f0d68f12
 	}
 	// register dealing func
 	rc.sub[DepositEventName] = rc.dealWithDepositEvent
@@ -147,19 +123,9 @@
 		BlockSubmittedEventName: reflect.TypeOf(BlockSubmittedEvent{}),
 	}
 	go rc.loopEvents(eventTypes)
-	// go rc.loopEvent(DepositEventName, depositEvent)
 	// go rc.loopEvent(ExitedStartEventName)
 
 	return rc, nil
-}
-
-<<<<<<< HEAD
-func (rc *RootChain) loopEvents(eventTypes map[string]reflect.Type) {
-	log.Debug("rootchain:loop events")
-	fromBlock := big.NewInt(100)
-=======
-func (rc *RootChain) SetTxsCh(txsCh chan types.Transactions) {
-	rc.txsCh = txsCh
 }
 
 // GetFromBlock get fromBlock from db. if not exist, get it from config.
@@ -184,30 +150,18 @@
 	return fromBlock, nil
 }
 
+//PutFromBlock save fromBlock to db
 func (rc *RootChain) PutFromBlock(fromBlock *big.Int) error {
-	//save fromBlock to db
+
 	return rc.chainDb.Put([]byte(FromBlockKey), fromBlock.Bytes())
 }
 
-func (rc *RootChain) PutCurrentBlockEventData(eventData *CurrentBlockEventData) error {
-	jsonBytes, err := json.Marshal(eventData)
-	if err != nil {
-		log.WithError(err).Error("json.Marshal Error.")
-		return err
-	}
-
-	return rc.chainDb.Put([]byte(CurrentBlockEventDataKey), jsonBytes)
-}
-
-func (rc *RootChain) loopEvent(eventName string, event interface{}) {
-
+func (rc *RootChain) loopEvents(eventTypes map[string]reflect.Type) {
+	log.Debug("rootchain:loop events")
+	//TODO: for local test only
+	// fromBlock := big.NewInt(100)
 	fromBlock, err := rc.GetFromBlock()
-	if err != nil {
-		return
-	}
-
 	log.Debugf("fromBlock:%v", fromBlock)
->>>>>>> f0d68f12
 
 	cxAddrBytes, err := hex.DecodeString(rc.cxAddr)
 	if err != nil {
@@ -227,26 +181,7 @@
 			log.Errorf("chain.GetEvents: %v", err)
 			return
 		}
-<<<<<<< HEAD
 		log.WithField("count", len(events)).Debug("contract events returned from root chain")
-		for _, event := range events {
-			rc.sub[event.Name](event)
-		}
-		time.Sleep(time.Second * 2)
-		if len(events) > 0 {
-			fromBlock = big.NewInt(int64(events[len(events)-1].BlockNum) + 1)
-			log.WithField("fromBlock", fromBlock).Debug("loop events for next block")
-		}
-	}
-}
-
-func (rc *RootChain) dealWithDepositEvent(event *chain.ContractEvent) error {
-	if rc.depositEventHandler == nil {
-		log.Warn("depositEventHandler is not registered")
-		return nil
-	}
-=======
-
 		for i, event := range events {
 			// get event hash
 			key, value := rc.hashEvent(event)
@@ -264,7 +199,7 @@
 				log.Warn("repeat event occured.")
 				continue
 			}
-			rc.sub[eventName](event)
+			rc.sub[event.Name](event)
 			// save event to db
 			err = rc.chainDb.Put(key, value)
 			if err != nil {
@@ -274,6 +209,7 @@
 			isLastEvent := (i+1 == len(events))
 			if isLastEvent || currentBlockEventData.blockNum != events[i+1].BlockNum {
 				fromBlock = big.NewInt(int64(event.BlockNum + 1))
+				log.WithField("fromBlock", fromBlock).Debug("loop events for next block")
 				// save fromblock after finish one Block
 				err = rc.PutFromBlock(fromBlock)
 				if err != nil {
@@ -287,8 +223,11 @@
 	}
 }
 
-func (rc *RootChain) dealWithDepositEvent(event *chain.ContractEvent) {
->>>>>>> f0d68f12
+func (rc *RootChain) dealWithDepositEvent(event *chain.ContractEvent) error {
+	if rc.depositEventHandler == nil {
+		log.Warn("depositEventHandler is not registered")
+		return nil
+	}
 
 	out := event.V.(*DepositEvent)
 	log.Debugf("RootChain.dealWithDepositEvent: %v rootChainBlockNumber: %v, depositBlock:%v, depositAmount:%v, depositorAddr:%v", out.Depositor.Hex(), event.BlockNum, out.DepositBlock, out.Amount, out.Depositor)
@@ -317,10 +256,10 @@
 	return nil
 }
 
-<<<<<<< HEAD
 func (rc *RootChain) dealWithExitStartedEvent(event *chain.ContractEvent) error {
 	return nil
-=======
+}
+
 func (rc *RootChain) hashEvent(event *chain.ContractEvent) ([]byte, []byte) {
 	jsonBytes, err := json.Marshal(&event)
 	if err != nil {
@@ -331,10 +270,6 @@
 	// log.Debugf("event: %#v\n, %#v", event, string(jsonBytes))
 	md5Bytes := md5.Sum(jsonBytes)
 	return md5Bytes[:], jsonBytes
-}
-
-func (rc *RootChain) dealWithExitStartedEvent(event *chain.ContractEvent) {
->>>>>>> f0d68f12
 }
 
 func (rc *RootChain) PubKeyToAddress(privateKey *ecdsa.PrivateKey) []byte {
